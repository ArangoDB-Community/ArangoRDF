--- conflicted
+++ resolved
@@ -174,11 +174,7 @@
             if "#range" in p.toPython():
                 s_id = self.build_node(s, self.collections["rel"])
                 o_id = self.build_node(o, self.collections["class"])
-<<<<<<< HEAD
                 self.insert_edge(self.collections["range"], self.build_statement_edge(p, s_id, o_id, graph_id, self.collections["range"]))  
-=======
-                self.insert_edge(self.collections["range"], self.build_statement_edge(p, s_id, o_id, graph_id, self.collections["range"]))
->>>>>>> cee7f67f
                 continue
 
 
